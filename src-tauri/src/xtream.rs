use crate::log;
use crate::media_type;
use crate::sql;
use crate::types::Channel;
use crate::types::Source;
use anyhow::anyhow;
use anyhow::{Context, Result};
use rusqlite::Transaction;
use serde::Deserialize;
use serde::Serialize;
use std::collections::HashMap;
use std::str::FromStr;
use tokio::join;
use url::Url;

const GET_LIVE_STREAMS: &str = "get_live_streams";
const GET_VODS: &str = "get_vod_streams";
const GET_SERIES: &str = "get_series";
const GET_SERIES_INFO: &str = "get_series_info";
const GET_SERIES_CATEGORIES: &str = "get_series_categories";
const GET_LIVE_STREAM_CATEGORIES: &str = "get_live_categories";
const GET_VOD_CATEGORIES: &str = "get_vod_categories";
const LIVE_STREAM_EXTENSION: &str = "ts";

#[derive(Serialize, Deserialize, Clone, Debug)]
struct XtreamStream {
    stream_id: Option<u64>,
    name: Option<String>,
    category_id: Option<String>,
    stream_icon: Option<String>,
    series_id: Option<u64>,
    cover: Option<String>,
    container_extension: Option<String>,
}
#[derive(Serialize, Deserialize, Clone, Debug)]
struct XtreamSeries {
    episodes: HashMap<String, Vec<XtreamEpisode>>,
}
#[derive(Serialize, Deserialize, Clone, Debug)]
struct XtreamEpisode {
    id: String,
    title: String,
    container_extension: String,
    episode_num: u32,
    season: u32,
    info: Option<XtreamEpisodeInfo>,
}
#[derive(Serialize, Deserialize, Clone, Debug)]
struct XtreamEpisodeInfo {
    movie_image: Option<String>,
}
#[derive(Serialize, Deserialize, Clone, Debug)]
struct XtreamCategory {
    category_id: String,
    category_name: String,
}

fn build_xtream_url(source: &mut Source) -> Result<Url> {
    let mut url = Url::parse(&source.url.clone().context("Missing URL")?)?;
    source.url_origin = Some(
        Url::from_str(&source.url.clone().unwrap())?
            .origin()
            .ascii_serialization(),
    );
    url.query_pairs_mut()
        .append_pair(
            "username",
            &source.username.clone().context("Missing username")?,
        )
        .append_pair(
            "password",
            &source.password.clone().context("Missing password")?,
        );
    Ok(url)
}

pub async fn get_xtream(mut source: Source, wipe: bool) -> Result<()> {
    let url = build_xtream_url(&mut source)?;
    let (live, live_cats, vods, vods_cats, series, series_cats) = join!(
        get_xtream_http_data::<Vec<XtreamStream>>(url.clone(), GET_LIVE_STREAMS),
        get_xtream_http_data::<Vec<XtreamCategory>>(url.clone(), GET_LIVE_STREAM_CATEGORIES),
        get_xtream_http_data::<Vec<XtreamStream>>(url.clone(), GET_VODS),
        get_xtream_http_data::<Vec<XtreamCategory>>(url.clone(), GET_VOD_CATEGORIES),
        get_xtream_http_data::<Vec<XtreamStream>>(url.clone(), GET_SERIES),
        get_xtream_http_data::<Vec<XtreamCategory>>(url.clone(), GET_SERIES_CATEGORIES),
    );
    let mut sql = sql::get_conn()?;
    let tx = sql.transaction()?;
    if wipe {
        sql::wipe(&tx, source.id.context("Source should have id")?)?;
    }
    else {
        source.id = Some(sql::create_or_find_source_by_name(&tx, &source)?);
    }
    let mut fail_count = 0;
    live.and_then(|live| process_xtream(&tx, live, live_cats?, &source, media_type::LIVESTREAM))
        .unwrap_or_else(|e| {
            log::log(format!("{:?}", e));
            fail_count += 1;
        });
    vods.and_then(|vods: Vec<XtreamStream>| {
        process_xtream(&tx, vods, vods_cats?, &source, media_type::MOVIE)
    })
    .unwrap_or_else(|e| {
        log::log(format!("{:?}", e));
        fail_count += 1;
    });
    series
        .and_then(|series: Vec<XtreamStream>| {
            process_xtream(&tx, series, series_cats?, &source, media_type::SERIE)
        })
        .unwrap_or_else(|e| {
            log::log(format!("{:?}", e));
            fail_count += 1;
        });
    if fail_count > 2 {
        match tx.rollback() {
            Ok(_) => {}
            Err(e) => log::log(format!("Failed to rollback tx: {:?}", e)),
        }
        return Err(anyhow::anyhow!("Too many Xtream requests failed"));
    }
    tx.commit()?;
    Ok(())
}

async fn get_xtream_http_data<T>(mut url: Url, action: &str) -> Result<T>
where
    T: serde::de::DeserializeOwned,
{
    let client = reqwest::Client::new();
    url.query_pairs_mut().append_pair("action", action);
    let data = client.get(url).send().await?.json::<T>().await?;
    Ok(data)
}

fn process_xtream(
    tx: &Transaction,
    streams: Vec<XtreamStream>,
    cats: Vec<XtreamCategory>,
    source: &Source,
    stream_type: u8,
) -> Result<()> {
    let cats: HashMap<String, String> = cats
        .into_iter()
        .map(|f| (f.category_id, f.category_name))
        .collect();
    let mut groups: HashMap<String, i64> = HashMap::new();
    for live in streams {
        let category_name = get_cat_name(&cats, live.category_id.clone());
        convert_xtream_live_to_channel(live, &source, stream_type.clone(), category_name)
            .and_then(|mut channel| {
                sql::set_channel_group_id(
                    &mut groups,
                    &mut channel,
                    &tx,
                    source.id.as_ref().unwrap(),
                )
                .unwrap_or_else(|e| log::log(format!("{:?}", e)));
                sql::insert_channel(&tx, channel)?;
                Ok(())
            })
            .unwrap_or_else(|e| log::log(format!("{:?}", e)));
    }
    Ok(())
}

fn get_cat_name(cats: &HashMap<String, String>, category_id: Option<String>) -> Option<String> {
    if category_id.is_none() {
        return None;
    }
    return cats.get(&category_id.unwrap()).map(|t| t.to_string());
}

fn convert_xtream_live_to_channel(
    stream: XtreamStream,
    source: &Source,
    stream_type: u8,
    category_name: Option<String>,
) -> Result<Channel> {
    Ok(Channel {
        id: None,
        group: category_name.map(|x| x.trim().to_string()),
        image: stream
            .stream_icon
            .or(stream.cover)
            .map(|x| x.trim().to_string()),
        media_type: stream_type.clone(),
        name: stream.name.context("No name")?.trim().to_string(),
        source_id: source.id,
        url: if stream_type == media_type::SERIE {
            Some(stream.series_id.context("no series id")?.to_string())
        } else {
            Some(get_url(
                stream.stream_id.context("no stream id")?.to_string(),
                source,
                stream_type,
                stream.container_extension,
            )?)
        },
        favorite: false,
        group_id: None,
        series_id: None,
    })
}

fn get_url(
    stream_id: String,
    source: &Source,
    stream_type: u8,
    extension: Option<String>,
) -> Result<String> {
    Ok(format!(
        "{}/{}/{}/{}/{}.{}",
        source.url_origin.clone().unwrap(),
        get_media_type_string(stream_type)?,
        source.username.clone().unwrap(),
        source.password.clone().unwrap(),
        stream_id,
        extension.unwrap_or(LIVE_STREAM_EXTENSION.to_string())
    ))
}

fn get_media_type_string(stream_type: u8) -> Result<String> {
    match stream_type {
        media_type::LIVESTREAM => Ok("live".to_string()),
        media_type::MOVIE => Ok("movie".to_string()),
        media_type::SERIE => Ok("series".to_string()),
        _ => Err(anyhow!("Invalid stream_type")),
    }
}

pub async fn get_episodes(series_id: i64) -> Result<()> {
    if sql::series_has_episodes(series_id).unwrap_or_else(|e| {
        log::log(format!("{:?}", e));
        return false;
    }) {
        return Ok(());
    }
    let mut source = sql::get_source_from_series_id(series_id)?;
    let mut url = build_xtream_url(&mut source)?;
    url.query_pairs_mut()
        .append_pair("series_id", &series_id.to_string());
    let episodes = (get_xtream_http_data::<XtreamSeries>(url, GET_SERIES_INFO).await?).episodes;
    let mut episodes: Vec<XtreamEpisode> =
        episodes.into_values().flat_map(|episode| episode).collect();
    episodes.sort_by(|a, b| {
        a.season
            .cmp(&b.season)
            .then_with(|| a.episode_num.cmp(&b.episode_num))
    });
    sql::do_tx(|tx| {
        for episode in episodes {
            let episode = episode_to_channel(episode, &source, series_id)?;
            sql::insert_channel(&tx, episode)?;
        }
        Ok(())
    })?;
    Ok(())
}

fn episode_to_channel(episode: XtreamEpisode, source: &Source, series_id: i64) -> Result<Channel> {
    Ok(Channel {
        id: None,
        group: None,
        image: episode.info.map(|info| info.movie_image).unwrap_or(None),
        media_type: media_type::MOVIE,
        name: episode.title.trim().to_string(),
        source_id: source.id,
        url: Some(get_url(
            episode.id,
            &source,
            media_type::SERIE,
            Some(episode.container_extension),
        )?),
        series_id: Some(series_id),
        group_id: None,
        favorite: false,
    })
}

#[cfg(test)]
mod test_xtream {

    use std::env;

    use crate::source_type;
    use crate::sql::{self, drop_db};
    use crate::types::Source;
    use crate::xtream::get_xtream;

    #[tokio::test]
    async fn test_get_xtream() {
        drop_db().unwrap_or_default();
        sql::create_or_initialize_db().unwrap();
        get_xtream(Source {
            name: "my-xtream".to_string(),
            id: None,
            username: Some(env::var("OPEN_TV_TEST_XTREAM_USERNAME").unwrap()),
            password: Some(env::var("OPEN_TV_TEST_XTREAM_PASSWORD").unwrap()),
            url: Some(env::var("OPEN_TV_TEST_XTREAM_LINK").unwrap()),
            url_origin: None,
            source_type: source_type::XTREAM,
            enabled: true,
<<<<<<< HEAD
            use_tvg_id: None,
        })
=======
            use_tvg_id: None
        }, false)
>>>>>>> a38e67a0
        .await
        .unwrap();
    }
}<|MERGE_RESOLUTION|>--- conflicted
+++ resolved
@@ -302,13 +302,8 @@
             url_origin: None,
             source_type: source_type::XTREAM,
             enabled: true,
-<<<<<<< HEAD
-            use_tvg_id: None,
-        })
-=======
             use_tvg_id: None
         }, false)
->>>>>>> a38e67a0
         .await
         .unwrap();
     }
